--- conflicted
+++ resolved
@@ -43,11 +43,7 @@
       hyperparameterMetricTag: "answer"
       maxTrials: $NR_VIDEOS
       maxParallelTrials: $NR_WORKERS
-<<<<<<< HEAD
-      maxFailedTrials: 10
-=======
       maxFailedTrials: 100
->>>>>>> 3f216bd8
       enableTrialEarlyStopping: False
 
       # --- each of these become an argparse argument
