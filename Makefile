--- conflicted
+++ resolved
@@ -31,7 +31,6 @@
 docs_server:
 	cd docs/_build/html && python3 -m http.server 8000
 
-<<<<<<< HEAD
 # --- shared variables for example executions
 UID:=$(shell id -u)
 GID:=$(shell id -g)
@@ -40,8 +39,6 @@
 examples/helloworld:
 	docker run --rm --interactive --user $(UID):$(GID) --volume $(PWD):/kubric kubricdockerhub/kubruntudev python3 examples/helloworld.py
 
-=======
->>>>>>> 92a04bb6
 clean:
 	python3 setup.py clean --all
 	rm -rf kubric.egg-info
