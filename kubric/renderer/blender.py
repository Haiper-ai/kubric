--- conflicted
+++ resolved
@@ -311,14 +311,10 @@
   def save_state(self, path: PathLike=None, pack_textures: bool=True):
     """Saves the '.blend' blender file to disk.
 
-<<<<<<< HEAD
     If a path is provided, the .blend file will be saved there.
     If it is not provided, the self.scratch_dir will be used.
     If neither is provided, an assertion will be raised.
-=======
-    If a scratch_dir is provided, the file is saved there, and the path is optinally specified.
     If a file with the same path exists, it is overwritten.   
->>>>>>> 94aa6f6c
     """ 
     # --- if a scratch_dir was specified
     if path is None and self.scratch_dir is not None:
